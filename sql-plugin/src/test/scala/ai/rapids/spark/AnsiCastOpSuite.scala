--- conflicted
+++ resolved
@@ -63,16 +63,11 @@
   }
 
   ///////////////////////////////////////////////////////////////////////////
-  // Ansi cast from timestamp to integral types  
-  ///////////////////////////////////////////////////////////////////////////
-
-<<<<<<< HEAD
-
-  testSparkResultsAreEqual("ansi_cast timestamps to long", generateValidValuesTimestampsDF(Short.MinValue, Short.MaxValue), sparkConf) {
-=======
+  // Ansi cast from timestamp to integral types
+  ///////////////////////////////////////////////////////////////////////////
+
   testSparkResultsAreEqual("ansi_cast timestamps to long",
     generateValidValuesTimestampsDF(Short.MinValue, Short.MaxValue), sparkConf) {
->>>>>>> 17be478a
     frame => testCastTo(DataTypes.LongType)(frame)
   }
 
