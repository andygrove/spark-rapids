--- conflicted
+++ resolved
@@ -20,11 +20,7 @@
 dbgen -b dists.dss -s 10
 ```
 
-<<<<<<< HEAD
 You can include the test jar `rapids-4-spark-integration-tests_2.12-0.5.0-SNAPSHOT.jar` with the
-=======
-You can include the test jar `rapids-4-spark-integration-tests_2.12-0.4.0.jar` with the
->>>>>>> 9ccdf542
 Spark --jars option to get the TPCH tests. To setup for the queries you can run 
 `TpchLikeSpark.setupAllCSV` for CSV formatted data or `TpchLikeSpark.setupAllParquet`
 for parquet formatted data.  Both of those take the Spark session, and a path to the dbgen
@@ -67,7 +63,7 @@
 variable.
 
 Examples: 
-- To run tests against Apache Spark 3.1.0, 
+- To run tests against Apache Spark 3.1.1, 
  `mvn -P spark311tests test` 
 - To pass Apache Spark configs `--conf spark.dynamicAllocation.enabled=false --conf spark.task.cpus=1` do something like.
  `SPARK_CONF="spark.dynamicAllocation.enabled=false,spark.task.cpus=1" mvn ...`
